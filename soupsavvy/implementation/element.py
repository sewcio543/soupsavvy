--- conflicted
+++ resolved
@@ -1,12 +1,7 @@
 """
-<<<<<<< HEAD
-Module with functionality to convert user-provided objects to `soupsavvy`
-compatible elements.
-=======
 Module with a converter, to transform any supported node into
 an appropriate IElement instance.
 This enables node to be used across `soupsavvy` with all its features.
->>>>>>> 0405ec40
 """
 
 import importlib
@@ -33,57 +28,16 @@
     IElement
         An instance of IElement, wrapping the node object.
 
-<<<<<<< HEAD
-def to_soupsavvy(element: Any) -> IElement:
-    """
-    Converts a given element to a `soupsavvy` compatible componment.
-
-    Type of the input element it detected by the function and wraped it in a
-    corresponding `soupsavvy` element implementation. It supports the following
-    element types:
-
-    - `BeautifulSoup` Tag
-    - `lxml` HtmlElement
-    - `Selenium` WebElement
-
-    If the element is already a `soupsavvy` Element, it is returned as is.
-
-    Parameters
-    ----------
-    element : Any
-        The element to be converted to a `soupsavvy` element.
-        Must be one of the supported element types.
-
-    Returns
-    -------
-    IElement
-        A `soupsavvy` element corresponding to the input element. The returned
-        element will be compatible with the `soupsavvy` selector system.
-=======
     Examples
     --------
     >>> from bs4 import BeautifulSoup
     ... from soupsavvy import to_soupsavvy
     ... soup = BeautifulSoup("<p>Hello, World!</p>", "html.parser")
     ... element = to_soupsavvy(soup)
->>>>>>> 0405ec40
 
     Raises
     ------
     TypeError
-<<<<<<< HEAD
-        If the provided element type is not supported.
-
-    Example
-    -------
-    >>> from bs4 import BeautifulSoup
-    ... from soupsavvy import to_soupsavvy
-    ... soup = BeautifulSoup("<div>Example</div>", "html.parser")
-    ... element = to_soupsavvy(soup)
-    """
-    if isinstance(element, IElement):
-        return element
-=======
         If the node object is of an unsupported type.
 
     Notes
@@ -92,7 +46,6 @@
     """
     if isinstance(node, IElement):
         return node
->>>>>>> 0405ec40
 
     try:
         bs4 = importlib.import_module("bs4")
