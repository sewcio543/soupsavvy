"""
Module with `soupsavvy` interfaces used across the package.

- `Executable` - Interface for operations that can be executed on single argument.
- `Comparable` - Interface for objects that can be compared for equality.
- `TagSearcher` - Interface for objects that can search within `bs4.Tag`.
- `IElement` - Interface for any tree structure compatible with `soupsavvy`.
- `SelectionApi` - Interface for selection of elements based on specific selector.
"""

from __future__ import annotations

from abc import ABC, abstractmethod
from collections.abc import Iterable
from typing import Any, NoReturn, Optional, Pattern, Self, TypeVar, Union

import soupsavvy.exceptions as exc


class Executable(ABC):
    """
    Interface for operations that can be executed on single argument.
    Derived classes must implement the `execute` method.
    """

    @abstractmethod
    def execute(self, arg: Any) -> Any:
        """Executes the operation on the given argument."""
        raise NotImplementedError(
            f"{self.__class__.__name__} is an interface "
            "and does not implement this method."
        )


class Comparable(ABC):
    """
    Interface for objects that can be compared for equality.
    Derived classes must implement the `__eq__` method.
    """

    @abstractmethod
    def __eq__(self, x: Any) -> bool:
        raise NotImplementedError(
            f"{self.__class__.__name__} is an interface "
            "and does not implement this method."
        )


# possible exceptions raised when TagSearcher fails
TagSearcherExceptions = (exc.FailedOperationExecution, exc.TagNotFoundException)


class TagSearcher(ABC):
    """
    Interface for objects that can search within `bs4.Tag`.
    Derived classes must implement the `find` and `find_all` methods,
    that process `bs4.Tag` object and return results.
    """

    @abstractmethod
    def find(
        self,
        tag: IElement,
        strict: bool = False,
        recursive: bool = True,
    ) -> Any:
        """
        Processes `bs4.Tag` object and returns result.

        Parameters
        ----------
        tag : Tag
            Any `bs4.Tag` object to process.
        strict : bool, optional
            If True, enforces results to be found in the tag, by default False.
        recursive : bool, optional
            Specifies if search should be recursive.
            If set to `False`, only direct children of the tag will be searched.
            By default `True`.

        Returns
        -------
        Any
            Processed result from the tag.
        """
        raise NotImplementedError(
            f"{self.__class__.__name__} is an interface "
            "and does not implement this method."
        )

    @abstractmethod
    def find_all(
        self,
        tag: IElement,
        recursive: bool = True,
        limit: Optional[int] = None,
    ) -> list[Any]:
        """
        Processes `bs4.Tag` object and returns list of results.

        Parameters
        ----------
        tag : Tag
            Any `bs4.Tag` object to process.
        recursive : bool, optional
            Specifies if search should be recursive.
            If set to `False`, only direct children of the tag will be searched.
            By default `True`.
        limit : int, optional
            Specifies maximum number of results to return in a list.
            By default `None`, everything is returned.

        Returns
        -------
        list[Any]
            A list of results from processed tag.
        """
        raise NotImplementedError(
            f"{self.__class__.__name__} is an interface "
            "and does not implement this method."
        )


class IElement(ABC):
    """
    Interface representing a general HTML node within a tree structure.
    `IElement` defines methods for common DOM operations, such as searching for elements,
    retrieving attributes, and navigating between nodes.

    This interface enables consistent access to various HTML-parsing libraries or
    custom tree structures. Any implementation should wrap a node-like structure
    and allow `soupsavvy` components to operate on it seamlessly.

    Current Implementations:
    - `SoupElement`: Wraps a `BeautifulSoup` node.
    - `LXMLElement`: Wraps an `lxml` node.
    - `SeleniumElement`: Wraps a `Selenium WebElement`.
    """

    _NOT_IMPLEMENTED_MESSAGE = (
        "IElement is an abstract interface and does not implement this method."
    )

    def __init__(self, node: Any, *args, **kwargs) -> None:
        """
        Initializes the implementation with the given node.

        Parameters
        ----------
        node : Any
            Node to wrap for specific implementation.
        *args: Any
            Additional positional arguments to pass to the constructor.
        **kwargs: Any
            Additional keyword arguments to pass to the constructor.
        """
        self._node = node

    @abstractmethod
    def find_all(
        self,
        name: Optional[str] = None,
        attrs: Optional[dict[str, Union[str, Pattern[str]]]] = None,
        recursive: bool = True,
        limit: Optional[int] = None,
    ) -> list[Self]:
        """
        Finds all elements that match specified tag name and attributes.

        Parameters
        ----------
        name : str, optional
            Name of the tag to search for. If `None`, matches all tags.
        attrs : dict[str, str | Pattern[str]], optional
            Dictionary of attributes to match. Supports exact matches and regex patterns.
        recursive : bool, optional
            If `True`, searches recursively through all descendants.
            If `False`, searches only direct children.
        limit : int, optional
            Maximum number of elements to return. If `None`, returns all matching elements.

        Returns
        -------
        list[Self]
            List of elements that match the criteria, in depth-first order.
        """
        self._raise_not_implemented()

    @property
    def node(self) -> Any:
        """Returns the underlying node wrapped by the instance."""
        return self._node

    def get(self) -> Any:
        """Returns the node wrapped by the instance."""
        return self.node

    @abstractmethod
    def find_subsequent_siblings(self, limit: Optional[int] = None) -> list[Self]:
<<<<<<< HEAD
        raise NotImplementedError("Method not implemented")
=======
        """
        Finds siblings that follow this node in the document structure.

        Parameters
        ----------
        limit : int, optional
            Maximum number of sibling nodes to return. If `None`, returns all siblings.

        Returns
        -------
        list[Self]
            List of subsequent sibling elements, in document order.
        """
        self._raise_not_implemented()
>>>>>>> a34c45da

    @abstractmethod
    def find_ancestors(self, limit: Optional[int] = None) -> list[Self]:
        """
        Finds all ancestor nodes up to the root of the document.

        Parameters
        ----------
        limit : int, optional
            Maximum number of ancestors to return, starting from the closest ancestor.
            If `None`, returns all ancestors.

        Returns
        -------
        list[Self]
            List of ancestor nodes, from nearest to root.
        """
        self._raise_not_implemented()

    @property
    @abstractmethod
    def children(self) -> Iterable[Self]:
        """
        Returns an iterable of the direct child elements of this node.

        Notes
        -----
        Only tag elements are included; text and comment nodes are excluded.

        Returns
        -------
        Iterable[Self]
            Iterable of direct child nodes, in document order.
        """
        self._raise_not_implemented()

    @property
    @abstractmethod
    def descendants(self) -> Iterable[Self]:
        """
        Returns an iterable of all descendant nodes of this node.

        Notes
        -----
        Only tag elements are included; text and comment nodes are excluded.
        Nodes are returned in depth-first order.

        Returns
        -------
        Iterable[Self]
            Iterable of all descendant nodes.
        """
        self._raise_not_implemented()

    @property
    @abstractmethod
    def parent(self) -> Optional[Self]:
        """
        Returns the immediate parent node of this element, if it exists.

        Returns
        -------
        Optional[Self]
            The parent element, or `None` if this is the root node.
        """
        self._raise_not_implemented()

    @abstractmethod
    def get_attribute(self, name: str) -> Optional[str]:
        """
        Retrieves the value of a specified attribute for this node.

        Parameters
        ----------
        name : str
            Name of the attribute.

        Returns
        -------
        Optional[str]
            The attribute value as a string, or `None` if the attribute does not exist.
        """
        self._raise_not_implemented()

    @property
    @abstractmethod
    def name(self) -> str:
        """Returns the tag name of this element."""
        self._raise_not_implemented()

    @property
    @abstractmethod
    def text(self) -> str:
        """
        Gets the combined text content of this element.

        Notes
        -----
        Concatenates all text nodes within this element. The format may vary
        slightly across implementations depending on handling of whitespace or
        nested elements.

        Returns
        -------
        str
            Text content of this element, or an empty string if none is found.
        """
        self._raise_not_implemented()

<<<<<<< HEAD
    def css(self, selector) -> SelectionApi:
        raise NotImplementedError("Method not implemented")
=======
    def css(self, selector: Any) -> SelectionApi:
        """
        Returns a `SelectionApi` for CSS-based selection.

        Parameters
        ----------
        selector : Any
            The CSS selector to apply.

        Returns
        -------
        SelectionApi
            Initialized `SelectionApi` instance for CSS selection.
        """
        self._raise_not_implemented()
>>>>>>> a34c45da

    def xpath(self, selector) -> SelectionApi:
        """
        Returns a `SelectionApi` for XPath-based selection.

        Parameters
        ----------
        selector : Any
            The XPath selector to apply.

        Returns
        -------
        SelectionApi
            Initialized `SelectionApi` instance for XPath selection.
        """
        self._raise_not_implemented()

    @classmethod
    def _raise_not_implemented(cls) -> NoReturn:
        """Raises a `NotImplementedError` indicating that this method is abstract."""
        raise NotImplementedError(cls._NOT_IMPLEMENTED_MESSAGE)


class SelectionApi(ABC):
    """
    Interface for selecting elements based on a specific selector.

    `SelectionApi` is designed to handle complex CSS or XPath selections,
    simplifying element matching across various document structures.
    Implementing classes should define `select` for element matching.
    """

    def __init__(self, selector: Any) -> None:
        """
        Initializes `SelectionApi` with given selector.

        Parameters
        ----------
        selector : Any
            The selector used for locating elements.
        """
        self.selector = selector

    @abstractmethod
    def select(self, element: IElement) -> list[IElement]:
        """
        Selects elements within a given node that match the selector.

        Parameters
        ----------
        element : IElement
            The element to search within.

        Returns
        -------
        list[IElement]
            A list of elements matching the selector within the provided element.
        """
        raise NotImplementedError(
            f"{self.__class__.__name__} is abstract and does not implement select method."
        )


Element = TypeVar("Element", bound=IElement)<|MERGE_RESOLUTION|>--- conflicted
+++ resolved
@@ -197,9 +197,6 @@
 
     @abstractmethod
     def find_subsequent_siblings(self, limit: Optional[int] = None) -> list[Self]:
-<<<<<<< HEAD
-        raise NotImplementedError("Method not implemented")
-=======
         """
         Finds siblings that follow this node in the document structure.
 
@@ -214,7 +211,6 @@
             List of subsequent sibling elements, in document order.
         """
         self._raise_not_implemented()
->>>>>>> a34c45da
 
     @abstractmethod
     def find_ancestors(self, limit: Optional[int] = None) -> list[Self]:
@@ -309,25 +305,24 @@
     @abstractmethod
     def text(self) -> str:
         """
-        Gets the combined text content of this element.
-
-        Notes
-        -----
-        Concatenates all text nodes within this element. The format may vary
-        slightly across implementations depending on handling of whitespace or
-        nested elements.
-
-        Returns
-        -------
-        str
-            Text content of this element, or an empty string if none is found.
-        """
-        self._raise_not_implemented()
-
-<<<<<<< HEAD
-    def css(self, selector) -> SelectionApi:
-        raise NotImplementedError("Method not implemented")
-=======
+                Gets the combined text content of this element.
+
+            def css(self, selector) -> SelectionApi:
+                raise NotImplementedError("Method not implemented")
+        =======
+                Notes
+                -----
+                Concatenates all text nodes within this element. The format may vary
+                slightly across implementations depending on handling of whitespace or
+                nested elements.
+
+                Returns
+                -------
+                str
+                    Text content of this element, or an empty string if none is found.
+        """
+        self._raise_not_implemented()
+
     def css(self, selector: Any) -> SelectionApi:
         """
         Returns a `SelectionApi` for CSS-based selection.
@@ -343,7 +338,6 @@
             Initialized `SelectionApi` instance for CSS selection.
         """
         self._raise_not_implemented()
->>>>>>> a34c45da
 
     def xpath(self, selector) -> SelectionApi:
         """
