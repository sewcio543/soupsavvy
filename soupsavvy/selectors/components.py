--- conflicted
+++ resolved
@@ -480,13 +480,8 @@
         *selectors: SoupSelector,
     ) -> None:
         """
-<<<<<<< HEAD
-        Initializes AndTagSelector object with provided positional arguments as tags.
-        At least one selector is required to create HasSelector.
-=======
         Initializes AndTagSelector object with provided
         positional arguments as selectors.
->>>>>>> f92179d4
 
         Parameters
         ----------
