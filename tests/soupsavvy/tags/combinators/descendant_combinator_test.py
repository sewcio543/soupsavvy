"""Testing module for DescendantCombinator class."""

import pytest

<<<<<<< HEAD
from soupsavvy.tags.combinators import DescendantCombinator
from soupsavvy.tags.exceptions import NotSoupSelectorException, TagNotFoundException
from tests.soupsavvy.tags.conftest import (
    MockDivSelector,
    MockLinkSelector,
    find_body_element,
    strip,
    to_bs,
)
=======
from soupsavvy.exceptions import NotSoupSelectorException, TagNotFoundException
from soupsavvy.tags.combinators import DescendantCombinator, SelectorList
from soupsavvy.tags.components import (
    AnyTagSelector,
    AttributeSelector,
    PatternSelector,
    TagSelector,
)
from tests.soupsavvy.tags.conftest import find_body_element, strip, to_bs
>>>>>>> 7b3f2be4


@pytest.mark.soup
@pytest.mark.combinator
class TestDescendantCombinator:
    """Class for DescendantCombinator unit test suite."""

    def test_raises_exception_when_invalid_input(self):
        """
        Tests if init raises NotSoupSelectorException when invalid input is provided.
        """
        with pytest.raises(NotSoupSelectorException):
            DescendantCombinator(MockDivSelector(), "string")  # type: ignore

        with pytest.raises(NotSoupSelectorException):
            DescendantCombinator("string", MockDivSelector())  # type: ignore

    def test_find_returns_first_tag_matching_selector(self):
        """Tests if find method returns the first tag that matches selector."""
        text = """
            <a>Hello</a>
            <div><span>Hello</span></div>
            <span class="widget"><a>Hello</a></span>
            <a class="link"><div class="link"></div></a>
            <div>
                <div>
                    <a class="widget">1</a>
                    <span class="widget"></span>
                    <a>2</a>
                </div>
            </div>
        """
        bs = find_body_element(to_bs(text))

        selector = DescendantCombinator(MockDivSelector(), MockLinkSelector())
        result = selector.find(bs)
        assert strip(str(result)) == strip("""<a class="widget">1</a>""")

    def test_find_returns_none_if_no_tags_match_in_not_strict_mode(self):
        """
        Tests if find method returns None when no tag is found that
        matches selector in not strict mode.
        """
        text = """
            <a>Hello</a>
            <div><span>Hello</span></div>
            <span class="widget"><a>Hello</a></span>
            <a class="link"><div class="link"></div></a>
            <div>
                <span class="widget"></span>
                <img src="image.jpg">
            </div>
        """
        bs = to_bs(text)
        selector = DescendantCombinator(MockDivSelector(), MockLinkSelector())
        result = selector.find(bs)
        assert result is None

    def test_find_raises_exception_when_no_tags_match_in_strict_mode(self):
        """
        Tests if find method raises TagNotFoundException when no tag is found
        that matches selector in strict mode.
        """
        text = """
            <a>Hello</a>
            <div><span>Hello</span></div>
            <span class="widget"><a>Hello</a></span>
            <a class="link"><div class="link"></div></a>
            <div>
                <span class="widget"></span>
                <img src="image.jpg">
            </div>
        """
        bs = to_bs(text)
        selector = DescendantCombinator(MockDivSelector(), MockLinkSelector())

        with pytest.raises(TagNotFoundException):
            selector.find(bs, strict=True)

    def test_find_returns_match_with_multiple_selectors(self):
        """
        Tests if find method returns the first tag that matches selector
        if there are multiple selectors are provided.
        """
        text = """
            <p>Hello World</p>
            <div>
                <p>Hello 1</p>
            </div>
            <div>
                <a><p>Hello 2</p></a>
            </div>
            <div>
                <a>
                    <div>
                        <p>Hello 3</p>
                        <h1>Hello 4</h1>
                    </div>
                </a>
            </div>
            <div>
                <a>
                    <div>
                        <h1>Hello 5</h1>
                        <a>1</a>
                        <p>Hello 6</p>
                        <span>
                            <a><span>2</span></a>
                        </span>
                    </div>
                </a>
            </div>
            <div>
                <span>
                    <a>
                        <div>
                            <h1>Hello 7</h1>
                            <a>3</a>
                        </div>
                    </a>
                </span>
            </div>
        """
        bs = to_bs(text)
        selector = DescendantCombinator(
            MockDivSelector(),
            MockLinkSelector(),
            MockDivSelector(),
            MockLinkSelector(),
        )
        result = selector.find_all(bs)
        assert list(map(lambda x: strip(str(x)), result)) == [
            strip("""<a>1</a>"""),
            strip("""<a><span>2</span></a>"""),
            strip("""<a>3</a>"""),
        ]

    def test_finds_all_tags_matching_selectors(self):
        """Tests if find_all method returns all tags that match selector."""
        text = """
            <a>Hello</a>
            <a class="link"><div class="link"></div></a>
            <span class="widget"><a>Hello</a></span>
            <div>
                <a class="widget">1</a>
                <span class="widget"></span>
                <a>2</a>
            </div>
            <div><span>Hello</span></div>
            <div>
                <img src="image.jpg">
                <a class="widget"><span>3</span></a>
                <span>
                    <div><a>4</a></div>
                </span>
            </div>
        """
        bs = find_body_element(to_bs(text))
        selector = DescendantCombinator(MockDivSelector(), MockLinkSelector())
        result = selector.find_all(bs)

        assert list(map(lambda x: strip(str(x)), result)) == [
            strip("""<a class="widget">1</a>"""),
            strip("""<a>2</a>"""),
            strip("""<a class="widget"><span>3</span></a>"""),
            strip("""<a>4</a>"""),
        ]

    def test_find_all_returns_empty_list_if_no_tag_matches(self):
        """
        Tests if find_all method returns an empty list when no tag is found
        that matches selector.
        """
        text = """
            <a>Hello</a>
            <div><span>Hello</span></div>
            <span class="widget"><a>Hello</a></span>
            <a class="link"><div class="link"></div></a>
            <div>
                <span class="widget"></span>
                <img src="image.jpg">
            </div>
        """
        bs = to_bs(text)
        selector = DescendantCombinator(MockDivSelector(), MockLinkSelector())
        result = selector.find_all(bs)
        assert result == []

    def test_find_returns_first_matching_child_if_recursive_false(self):
        """
        Tests if find returns first matching child element if recursive is False.
        """
        text = """
            <span>
                <div>
                    <a href="github">Not child</a>
                </div>
            </span>
            <div><p>Hello 3</p></div>
            <a class="github">Hello 2</a>
            <div>
                <span>
                    <a href="github">1</a>
                </span>
                <p>Hello</p>
                <a href="github">2</a>
            </div>
            <div>
                <a href="github">3</a>
            </div>
        """
        bs = find_body_element(to_bs(text))
        selector = DescendantCombinator(MockDivSelector(), MockLinkSelector())
        result = selector.find(bs, recursive=False)
        assert strip(str(result)) == strip("""<a href="github">1</a>""")

    def test_find_returns_none_if_recursive_false_and_no_matching_child(self):
        """
        Tests if find returns None if no child element matches the selector
        and recursive is False.
        """
        text = """
            <span>
                <div>
                    <a href="github">Not child</a>
                </div>
            </span>
            <div><p>Hello 3</p></div>
            <a class="github">Hello 2</a>
            <span>
                <div>
                    <a href="github">1</a>
                    <p>Hello</p>
                </div>
                <a href="github">Hello</a>
            </span>
        """
        bs = find_body_element(to_bs(text))
        selector = DescendantCombinator(MockDivSelector(), MockLinkSelector())
        result = selector.find(bs, recursive=False)
        assert result is None

    def test_find_raises_exception_with_recursive_false_and_strict_mode(self):
        """
        Tests if find raises TagNotFoundException if no child element
        matches the selector, when recursive is False and strict is True.
        """
        text = """
            <span>
                <div>
                    <a href="github">Not child</a>
                </div>
            </span>
            <div><p>Hello 3</p></div>
            <a class="github">Hello 2</a>
            <span>
                <div>
                    <a href="github">1</a>
                    <p>Hello</p>
                </div>
                <a href="github">Hello</a>
            </span>
        """
        bs = find_body_element(to_bs(text))
        selector = DescendantCombinator(MockDivSelector(), MockLinkSelector())

        with pytest.raises(TagNotFoundException):
            selector.find(bs, strict=True, recursive=False)

    def test_find_all_returns_all_matching_children_when_recursive_false(self):
        """
        Tests if find_all returns all matching children if recursive is False.
        It returns only matching children of the body element.
        """
        text = """
            <span>
                <div>
                    <a href="github">Not child</a>
                </div>
            </span>
            <div><p>Hello 3</p></div>
            <a class="github">Hello 2</a>
            <div>
                <a href="github">1</a>
                <p>Hello</p>
                <div>
                    <a href="github">2</a>
                </div>
            </div>
            <div>
                <span>
                    <a href="github"><span>3</span></a>
                </span>
            </div>
        """
        bs = find_body_element(to_bs(text))
        selector = DescendantCombinator(MockDivSelector(), MockLinkSelector())
        result = selector.find_all(bs, recursive=False)

        assert list(map(lambda x: strip(str(x)), result)) == [
            strip("""<a href="github">1</a>"""),
            strip("""<a href="github">2</a>"""),
            strip("""<a href="github"><span>3</span></a>"""),
        ]

    def test_find_all_returns_empty_list_if_none_matching_children_when_recursive_false(
        self,
    ):
        """
        Tests if find_all returns an empty list if no child element matches the selector
        and recursive is False.
        """
        text = """
            <span>
                <div>
                    <a href="github">Not child</a>
                </div>
            </span>
            <div><p>Hello 3</p></div>
            <a class="github">Hello 2</a>
            <div>
                <div><p>Hello</p></div>
                <span>Hello</span>
            </div>
        """
        bs = find_body_element(to_bs(text))
        selector = DescendantCombinator(MockDivSelector(), MockLinkSelector())
        result = selector.find_all(bs, recursive=False)
        assert result == []

    def test_find_all_returns_only_x_elements_when_limit_is_set(self):
        """
        Tests if find_all returns only x elements when limit is set.
        In this case only 2 first in order elements are returned.
        """
        text = """
            <a>Hello</a>
            <a class="link"><div class="link"></div></a>
            <span class="widget"><a>Hello</a></span>
            <div>
                <a class="widget">1</a>
                <span class="widget"></span>
                <span><a>2</a></span>
            </div>
            <div><span>Hello</span></div>
            <div>
                <img src="image.jpg">
                <a class="widget"><span>3</span></a>
            </div>
        """
        bs = find_body_element(to_bs(text))
        selector = DescendantCombinator(MockDivSelector(), MockLinkSelector())
        result = selector.find_all(bs, limit=2)

        assert list(map(lambda x: strip(str(x)), result)) == [
            strip("""<a class="widget">1</a>"""),
            strip("""<a>2</a>"""),
        ]

    def test_find_all_returns_only_x_elements_when_limit_is_set_and_recursive_false(
        self,
    ):
        """
        Tests if find_all returns only x elements when limit is set and recursive
        is False. In this case only 2 first in order children matching
        the selector are returned.
        """
        text = """
            <span>
                <div>
                    <a href="github">Not child</a>
                </div>
            </span>
            <div><p>Hello 3</p></div>
            <a class="github">Hello 2</a>
            <div>
                <a href="github">1</a>
                <p>Hello</p>
                <div>
                    <a href="github">2</a>
                </div>
            </div>
            <div>
                <a href="github"><span>3</span></a>
            </div>
        """
        bs = find_body_element(to_bs(text))
        selector = DescendantCombinator(MockDivSelector(), MockLinkSelector())
        result = selector.find_all(bs, recursive=False, limit=2)

        assert list(map(lambda x: strip(str(x)), result)) == [
            strip("""<a href="github">1</a>"""),
            strip("""<a href="github">2</a>"""),
        ]

    def test_find_returns_none_if_first_step_was_not_found(self):
        """
        Tests if find returns None if the first step was not found.
        Ensures that combinators don't break when first step does not match anything.
        """
        text = """<a>First element</a>"""
        bs = to_bs(text)
        selector = DescendantCombinator(MockDivSelector(), MockLinkSelector())
        result = selector.find_all(bs)
        assert result == []<|MERGE_RESOLUTION|>--- conflicted
+++ resolved
@@ -2,9 +2,8 @@
 
 import pytest
 
-<<<<<<< HEAD
+from soupsavvy.exceptions import NotSoupSelectorException, TagNotFoundException
 from soupsavvy.tags.combinators import DescendantCombinator
-from soupsavvy.tags.exceptions import NotSoupSelectorException, TagNotFoundException
 from tests.soupsavvy.tags.conftest import (
     MockDivSelector,
     MockLinkSelector,
@@ -12,17 +11,6 @@
     strip,
     to_bs,
 )
-=======
-from soupsavvy.exceptions import NotSoupSelectorException, TagNotFoundException
-from soupsavvy.tags.combinators import DescendantCombinator, SelectorList
-from soupsavvy.tags.components import (
-    AnyTagSelector,
-    AttributeSelector,
-    PatternSelector,
-    TagSelector,
-)
-from tests.soupsavvy.tags.conftest import find_body_element, strip, to_bs
->>>>>>> 7b3f2be4
 
 
 @pytest.mark.soup
