--- conflicted
+++ resolved
@@ -4,8 +4,6 @@
 
 from soupsavvy.exceptions import NotSoupSelectorException, TagNotFoundException
 from soupsavvy.tags.combinators import ChildCombinator
-<<<<<<< HEAD
-from soupsavvy.tags.exceptions import NotSoupSelectorException, TagNotFoundException
 from tests.soupsavvy.tags.conftest import (
     MockDivSelector,
     MockLinkSelector,
@@ -13,10 +11,6 @@
     strip,
     to_bs,
 )
-=======
-from soupsavvy.tags.components import AttributeSelector, TagSelector
-from tests.soupsavvy.tags.conftest import find_body_element, strip, to_bs
->>>>>>> 7b3f2be4
 
 
 @pytest.mark.soup
