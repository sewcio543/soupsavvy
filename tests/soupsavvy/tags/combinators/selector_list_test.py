"""Testing module for SelectorList class."""

import pytest

from soupsavvy.exceptions import NotSoupSelectorException, TagNotFoundException
from soupsavvy.tags.combinators import SelectorList
<<<<<<< HEAD
from soupsavvy.tags.exceptions import NotSoupSelectorException, TagNotFoundException
from tests.soupsavvy.tags.conftest import (
    MockClassMenuSelector,
    MockDivSelector,
    MockLinkSelector,
    find_body_element,
    strip,
    to_bs,
)
=======
from soupsavvy.tags.components import AttributeSelector, TagSelector
from tests.soupsavvy.tags.conftest import find_body_element, strip, to_bs


@pytest.fixture(scope="session")
def mock_soup_union() -> SelectorList:
    """
    Fixture that mocks SelectorList with three Tags:
    * first matching all 'a' elements with 'class' attribute equal to 'widget'
    * second matching all 'div' elements with 'class' attribute equal to 'menu'
    * third matching all elements with 'awesomeness' attribute which value contains a digit.

    Returns
    -------
    SelectorList
        Mocked SelectorList used for testing purposes.
    """
    tag_1 = TagSelector("a", attributes=[AttributeSelector("class", value="widget")])
    tag_2 = TagSelector("div", attributes=[AttributeSelector("class", value="menu")])
    tag_3 = AttributeSelector(name="awesomeness", value=r"\d", re=True)
    union = SelectorList(tag_1, tag_2, tag_3)
    return union
>>>>>>> 7b3f2be4


@pytest.mark.soup
@pytest.mark.combinator
class TestSelectorList:
    """Class for SelectorList unit test suite."""

    def test_raises_exception_when_invalid_input(self):
        """
        Tests if init raises NotSoupSelectorException when invalid input is provided.
        """
        with pytest.raises(NotSoupSelectorException):
            SelectorList(MockDivSelector(), "p")  # type: ignore

        with pytest.raises(NotSoupSelectorException):
            SelectorList("a", MockDivSelector())  # type: ignore

    def test_find_returns_first_tag_matching_selector(self):
        """Tests if find method returns the first tag that matches selector."""
        text = """
            <p>Hello</p>
            <span><p>Hello</p></span>
            <a>1</a>
            <div class="widget"><span>2</span></div>
            <span>
                <a class="widget">3</a>
                <span class="widget"><div>4</div></span>
            </span>
        """
        bs = find_body_element(to_bs(text))

        selector = SelectorList(MockDivSelector(), MockLinkSelector())
        result = selector.find(bs)
        assert strip(str(result)) == strip("""<a>1</a>""")

    def test_find_raises_exception_when_no_tags_match_in_strict_mode(self):
        """
        Tests if find method raises TagNotFoundException when no tag is found
        that matches selector in strict mode.
        """
        text = """
            <p>Hello</p>
            <span><p>Hello</p></span>
            <span>
                <h1>Header</h1>
                <span class="widget"></span>
            </span>
        """
        bs = to_bs(text)
        selector = SelectorList(MockDivSelector(), MockLinkSelector())

        with pytest.raises(TagNotFoundException):
            selector.find(bs, strict=True)

    def test_find_returns_none_if_no_tags_match_in_not_strict_mode(self):
        """
        Tests if find method returns None when no tag is found that
        matches selector in not strict mode.
        """
        text = """
            <p>Hello</p>
            <span><p>Hello</p></span>
            <span>
                <h1>Header</h1>
                <span class="widget"></span>
            </span>
        """
        bs = to_bs(text)
        selector = SelectorList(MockDivSelector(), MockLinkSelector())
        result = selector.find(bs)
        assert result is None

    def test_finds_all_tags_matching_selectors(self):
        """Tests if find_all method returns all tags that match selector."""
        text = """
            <p>Hello</p>
            <span><p>Hello</p></span>
            <a>1</a>
            <div class="widget"><a>23</a></div>
            <span>
                <a class="widget">4</a>
                <span class="widget"><div>5</div></span>
            </span>
        """
        bs = find_body_element(to_bs(text))
        selector = SelectorList(MockDivSelector(), MockLinkSelector())
        result = selector.find_all(bs)

        assert list(map(lambda x: strip(str(x)), result)) == [
            strip("""<a>1</a>"""),
            strip("""<div class="widget"><a>23</a></div>"""),
            strip("""<a>23</a>"""),
            strip("""<a class="widget">4</a>"""),
            strip("""<div>5</div>"""),
        ]

    def test_find_all_returns_empty_list_if_no_tag_matches(self):
        """
        Tests if find_all method returns an empty list when no tag is found
        that matches selector.
        """
        text = """
            <p>Hello</p>
            <span><p>Hello</p></span>
            <span>
                <h1>Header</h1>
                <span class="widget"></span>
            </span>
        """
        bs = to_bs(text)
        selector = SelectorList(MockDivSelector(), MockLinkSelector())
        result = selector.find_all(bs)
        assert result == []

    def test_find_returns_match_with_multiple_selectors(self):
        """
        Tests if find method returns the first tag that matches selector
        if there are multiple selectors are provided.
        """
        text = """
            <p>Hello</p>
            <span><p>Hello</p></span>
            <a>1</a>
            <span>
                <a class="widget">2</a>
                <span class="widget"><div>3</div></span>
            </span>
            <span id="menu">
                <h2>Menu</h2>
            </span>
            <p class="menu123">4</p>
            <p class="menu">4</p>
            <span>Hello</span>
            <div class="menu">5</div>
        """
        bs = to_bs(text)
        selector = SelectorList(
            MockDivSelector(),
            MockLinkSelector(),
            MockClassMenuSelector(),
        )
        result = selector.find_all(bs)

        assert list(map(lambda x: strip(str(x)), result)) == [
            strip("""<a>1</a>"""),
            strip("""<a class="widget">2</a>"""),
            strip("""<div>3</div>"""),
            strip("""<p class="menu">4</p>"""),
            strip("""<div class="menu">5</div>"""),
        ]

    def test_find_returns_first_matching_child_if_recursive_false(self):
        """
        Tests if find returns first matching child element if recursive is False.
        """
        text = """
            <p>Hello</p>
            <span>
                <a class="widget">3</a>
                <span class="widget"><div>4</div></span>
            </span>
            <a>1</a>
            <span><p>Hello</p></span>
            <div class="widget"><span>2</span></div>
        """
        bs = find_body_element(to_bs(text))
        selector = SelectorList(MockDivSelector(), MockLinkSelector())
        result = selector.find(bs, recursive=False)
        assert strip(str(result)) == strip("""<a>1</a>""")

    def test_find_returns_none_if_recursive_false_and_no_matching_child(self):
        """
        Tests if find returns None if no child element matches the selector
        and recursive is False.
        """
        text = """
            <p>Hello</p>
            <span>
                <a class="widget">Not child</a>
                <span class="widget"><div>Not child</div></span>
            </span>
            <span><p>Hello</p></span>
        """
        bs = find_body_element(to_bs(text))
        selector = SelectorList(MockDivSelector(), MockLinkSelector())
        result = selector.find(bs, recursive=False)
        assert result is None

    def test_find_raises_exception_with_recursive_false_and_strict_mode(self):
        """
        Tests if find raises TagNotFoundException if no child element
        matches the selector, when recursive is False and strict is True.
        """
        text = """
            <p>Hello</p>
            <span>
                <a class="widget">Not child</a>
                <span class="widget"><div>Not child</div></span>
            </span>
            <span><p>Hello</p></span>
        """
        bs = find_body_element(to_bs(text))
        selector = SelectorList(MockDivSelector(), MockLinkSelector())

        with pytest.raises(TagNotFoundException):
            selector.find(bs, strict=True, recursive=False)

    def test_find_all_returns_all_matching_children_when_recursive_false(self):
        """
        Tests if find_all returns all matching children if recursive is False.
        It returns only matching children of the body element.
        """
        text = """
            <p>Hello</p>
            <span><p>Hello</p></span>
            <a>1</a>
            <span>
                <a class="widget">Not child</a>
                <span class="widget"><div>Not child</div></span>
            </span>
            <p class="menu"></p>
            <div class="widget"><a>2</a></div>
        """
        bs = find_body_element(to_bs(text))
        selector = SelectorList(MockDivSelector(), MockLinkSelector())
        result = selector.find_all(bs, recursive=False)

        assert list(map(lambda x: strip(str(x)), result)) == [
            strip("""<a>1</a>"""),
            strip("""<div class="widget"><a>2</a></div>"""),
        ]

    def test_find_all_returns_empty_list_if_none_matching_children_when_recursive_false(
        self,
    ):
        """
        Tests if find_all returns an empty list if no child element matches the selector
        and recursive is False.
        """
        text = """
            <p>Hello</p>
            <span>
                <a class="widget">Not child</a>
                <span class="widget"><div>Not child</div></span>
            </span>
            <span><p>Hello</p></span>
        """
        bs = find_body_element(to_bs(text))
        selector = SelectorList(MockDivSelector(), MockLinkSelector())
        result = selector.find_all(bs, recursive=False)
        assert result == []

    def test_find_all_returns_only_x_elements_when_limit_is_set(self):
        """
        Tests if find_all returns only x elements when limit is set.
        In this case only 2 first in order elements are returned.
        """
        text = """
            <p>Hello</p>
            <span><p>Hello</p></span>
            <a>1</a>
            <span>
                <a class="widget">2</a>
                <span class="widget"><div>3</div></span>
            </span>
            <div>4</div>
            <span id="menu">
                <h2>Menu</h2>
            </span>
        """
        bs = find_body_element(to_bs(text))
        selector = SelectorList(MockDivSelector(), MockLinkSelector())
        result = selector.find_all(bs, limit=2)

        assert list(map(lambda x: strip(str(x)), result)) == [
            strip("""<a>1</a>"""),
            strip("""<a class="widget">2</a>"""),
        ]

    def test_find_all_returns_only_x_elements_when_limit_is_set_and_recursive_false(
        self,
    ):
        """
        Tests if find_all returns only x elements when limit is set and recursive
        is False. In this case only 2 first in order children matching
        the selector are returned.
        """
        text = """
            <p>Hello</p>
            <span><p>Hello</p></span>
            <a>1</a>
            <span>
                <a class="widget">Not child</a>
                <span class="widget"><div>Not child</div></span>
            </span>
            <div>2</div>
            <span id="menu">
                <h2>Menu</h2>
            </span>
            <a class="widget">3</a>
        """
        bs = find_body_element(to_bs(text))
        selector = SelectorList(MockDivSelector(), MockLinkSelector())
        result = selector.find_all(bs, recursive=False, limit=2)

        assert list(map(lambda x: strip(str(x)), result)) == [
            strip("""<a>1</a>"""),
            strip("""<div>2</div>"""),
        ]<|MERGE_RESOLUTION|>--- conflicted
+++ resolved
@@ -4,8 +4,6 @@
 
 from soupsavvy.exceptions import NotSoupSelectorException, TagNotFoundException
 from soupsavvy.tags.combinators import SelectorList
-<<<<<<< HEAD
-from soupsavvy.tags.exceptions import NotSoupSelectorException, TagNotFoundException
 from tests.soupsavvy.tags.conftest import (
     MockClassMenuSelector,
     MockDivSelector,
@@ -14,30 +12,6 @@
     strip,
     to_bs,
 )
-=======
-from soupsavvy.tags.components import AttributeSelector, TagSelector
-from tests.soupsavvy.tags.conftest import find_body_element, strip, to_bs
-
-
-@pytest.fixture(scope="session")
-def mock_soup_union() -> SelectorList:
-    """
-    Fixture that mocks SelectorList with three Tags:
-    * first matching all 'a' elements with 'class' attribute equal to 'widget'
-    * second matching all 'div' elements with 'class' attribute equal to 'menu'
-    * third matching all elements with 'awesomeness' attribute which value contains a digit.
-
-    Returns
-    -------
-    SelectorList
-        Mocked SelectorList used for testing purposes.
-    """
-    tag_1 = TagSelector("a", attributes=[AttributeSelector("class", value="widget")])
-    tag_2 = TagSelector("div", attributes=[AttributeSelector("class", value="menu")])
-    tag_3 = AttributeSelector(name="awesomeness", value=r"\d", re=True)
-    union = SelectorList(tag_1, tag_2, tag_3)
-    return union
->>>>>>> 7b3f2be4
 
 
 @pytest.mark.soup
